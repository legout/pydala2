--- conflicted
+++ resolved
@@ -3,19 +3,19 @@
   {name = "Volker L.", email = "ligno.blades@gmail.com"},
 ]
 dependencies = [
-    "pyarrow>=12.0.1",
-    "s3fs>=2023.6.0",
-    "duckdb>=0.10.0",
-    "tqdm>=4.65.0",
-    "joblib>=1.3.2",
-    "pandas>=2.0.3",
-    "pendulum>=2.1.2",
-    "msgspec>=0.18.4",
-    "munch>=4.0.0",
-    "sqlglot>=23.11.2",
-    "sqlparse>=0.5.0",
-    "psutil>=6.0.0",
-    "pyyaml>=6.0.2",
+  "pyarrow>=12.0.1",
+  "s3fs>=2023.6.0",
+  "duckdb>=0.10.0",
+  "tqdm>=4.65.0",
+  "joblib>=1.3.2",
+  "pandas>=2.0.3",
+  "pendulum>=2.1.2",
+  "msgspec>=0.18.4",
+  "munch>=4.0.0",
+  "sqlglot>=23.11.2",
+  "sqlparse>=0.5.0",
+  "psutil>=6.0.0",
+  "pyyaml>=6.0.2",
 ]
 description = "poor man´s data lake"
 homepage = "https://github.com/legout/pydala2"
@@ -36,22 +36,14 @@
 
 [tool.rye]
 dev-dependencies = [
-<<<<<<< HEAD
-    "ipython>=8.27.0",
-    "isort>=5.13.2",
-    "polars>=1.5.0",
-    "loguru>=0.7.2",
-    "lxml>=5.3.0",
-=======
-    "ipython>=8.26.0",
-    "isort>=5.13.2",
-    "polars>=1.5.0",
-    "loguru>=0.7.2",
-    "ipykernel>=6.29.5",
-    "msgpack>=1.1.0",
-    "orjson>=3.10.7",
-    "fastparquet>=2024.5.0",
->>>>>>> 167734d4
+  "ipython>=8.26.0",
+  "isort>=5.13.2",
+  "polars>=1.5.0",
+  "loguru>=0.7.2",
+  "ipykernel>=6.29.5",
+  "msgpack>=1.1.0",
+  "orjson>=3.10.7",
+  "fastparquet>=2024.5.0",
 ]
 managed = true
 
